// pest-typed. A statically typed version of pest.
// Copyright (c) 2023 黄博奕
//
// Licensed under the Apache License, Version 2.0
// <LICENSE-APACHE or http://www.apache.org/licenses/LICENSE-2.0> or the MIT
// license <LICENSE-MIT or http://opensource.org/licenses/MIT>, at your
// option. All files in the project carrying such notice may not be copied,
// modified, or distributed except according to those terms.

use pest_typed_generator::derive_typed_parser;
use quote::quote;
use std::io::Write;

/// Use a script to format generated codes if changed.
///
/// ```shell
/// rustfmt generator/tests/syntax-generated.txt
/// ```
#[test]
fn generated_rules() {
    let path_generated = "tests/syntax-generated.rs";
    let path_expected = if cfg!(feature = "grammar-extras") {
        "tests/syntax-expected-extras.rs"
    } else {
        "tests/syntax-expected.rs"
    };
    let feature = if cfg!(feature = "grammar-extras") {
        "#![cfg(feature = \"grammar-extras\")]\n"
    } else {
        "#![cfg(not(feature = \"grammar-extras\"))]\n"
    };
    let actual = derive_typed_parser(
        quote! {
            #[grammar = "tests/syntax.pest"]
            #[emit_rule_reference]
            #[emit_tagged_node_reference]
            #[no_warnings]
            struct Parser;
        },
        false,
        false,
    );
    let actual = actual.to_string();
    let mut f = std::fs::File::create(path_generated).unwrap();
    writeln!(f, "{}", feature).unwrap();
<<<<<<< HEAD
=======
    writeln!(f, "{}", "#![allow(unused_parens)]").unwrap();
>>>>>>> 3015d58b
    writeln!(f, "{}", actual).unwrap();
    drop(f);
    let output = std::process::Command::new("rustfmt")
        .arg(path_generated)
        .output()
        .unwrap();
    assert!(
        output.status.success(),
        "STDOUT:\n{}\nSTDERR:\n{}",
        String::from_utf8(output.stdout).unwrap(),
        String::from_utf8(output.stderr).unwrap(),
    );

    if std::fs::read(path_generated).unwrap() != std::fs::read(path_expected).unwrap() {
        panic!("Generated codes have changed.")
    }
}<|MERGE_RESOLUTION|>--- conflicted
+++ resolved
@@ -43,10 +43,7 @@
     let actual = actual.to_string();
     let mut f = std::fs::File::create(path_generated).unwrap();
     writeln!(f, "{}", feature).unwrap();
-<<<<<<< HEAD
-=======
     writeln!(f, "{}", "#![allow(unused_parens)]").unwrap();
->>>>>>> 3015d58b
     writeln!(f, "{}", actual).unwrap();
     drop(f);
     let output = std::process::Command::new("rustfmt")
